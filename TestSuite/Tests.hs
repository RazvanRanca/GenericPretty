--- conflicted
+++ resolved
@@ -4,11 +4,7 @@
 Properties are provided for each that specify that the output given by 'prettyStr' and that given
 by 'show' should be identical except for the whitespace 
 
-<<<<<<< HEAD
-The different data types follow the same pattern of implementation and functions, so most of the 
-=======
 The different data types follow the same pattern of implementation and functions, so most of the
->>>>>>> 7bfa1fec
 functions are only commented for the first data type -}
 
 import Text.PrettyPrint.GenericPretty
